import sys
import atproto_client
from ssky.profile_list import ProfileList
from ssky.ssky_session import SskySession
from ssky.util import should_use_json_format, create_error_response, get_http_status_from_exception

def login(credentials=None, **kwargs) -> ProfileList:
    handle = None
    password = None
    
    # Parse credentials if provided
    if credentials is not None:
        if not credentials.strip():  # Empty or whitespace-only string
            return None
        if ':' in credentials:
            handle, password = credentials.split(':', 1)
        else:
            # Invalid format - no colon separator
            return None
    
    try:
        session = SskySession(handle=handle, password=password)
        session.persist()
        
        # Check if profile is available
        profile = session.profile()
        if profile is None or not hasattr(profile, 'did') or profile.did is None:
            print("Profile not available after login", file=sys.stderr)
            return None
        
        return ProfileList().append(profile.did)
        
    except atproto_client.exceptions.AtProtocolError as e:
        if should_use_json_format(**kwargs):
            http_code = get_http_status_from_exception(e)
            if 'response' in dir(e) and e.response is not None and hasattr(e.response, 'content') and hasattr(e.response.content, 'message'):
                message = e.response.content.message
            elif str(e) is not None and len(str(e)) > 0:
                message = str(e)
            else:
                message = e.__class__.__name__
            error_response = create_error_response(message=message, http_code=http_code)
            print(error_response)
            return None
        else:
<<<<<<< HEAD
            if 'response' in dir(e) and e.response is not None:
                print(f'{e.response.status_code} {e.response.content.message}', file=sys.stderr)
            elif str(e) is not None and len(str(e)) > 0:
                print(f'{str(e)}', file=sys.stderr)
            else:
                print(f'{e.__class__.__name__}', file=sys.stderr)
            return None
=======
            print(f'{e.__class__.__name__}', file=sys.stderr)
        return None
    except Exception as e:
        # Catch any other unexpected exceptions
        print(f"Unexpected error during login: {str(e)}", file=sys.stderr)
        return None
>>>>>>> e54febc5
<|MERGE_RESOLUTION|>--- conflicted
+++ resolved
@@ -43,7 +43,6 @@
             print(error_response)
             return None
         else:
-<<<<<<< HEAD
             if 'response' in dir(e) and e.response is not None:
                 print(f'{e.response.status_code} {e.response.content.message}', file=sys.stderr)
             elif str(e) is not None and len(str(e)) > 0:
@@ -51,11 +50,7 @@
             else:
                 print(f'{e.__class__.__name__}', file=sys.stderr)
             return None
-=======
-            print(f'{e.__class__.__name__}', file=sys.stderr)
-        return None
     except Exception as e:
         # Catch any other unexpected exceptions
         print(f"Unexpected error during login: {str(e)}", file=sys.stderr)
-        return None
->>>>>>> e54febc5
+        return None